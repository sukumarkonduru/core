--- conflicted
+++ resolved
@@ -17,8 +17,7 @@
     SUPPORT_RGB_COLOR, SUPPORT_TRANSITION, Light, PLATFORM_SCHEMA)
 import homeassistant.helpers.config_validation as cv
 
-<<<<<<< HEAD
-REQUIREMENTS = ['limitlessled==1.0.0']
+REQUIREMENTS = ['limitlessled==1.0.2']
 
 _LOGGER = logging.getLogger(__name__)
 
@@ -29,12 +28,6 @@
 CONF_VERSION = 'version'
 
 DEFAULT_LED_TYPE = 'rgbw'
-=======
-_LOGGER = logging.getLogger(__name__)
-REQUIREMENTS = ['limitlessled==1.0.2']
-RGB_BOUNDARY = 40
-DEFAULT_TRANSITION = 0
->>>>>>> 559f63bf
 DEFAULT_PORT = 8899
 DEFAULT_TRANSITION = 0
 DEFAULT_VERSION = 5
